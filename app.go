package kingpin

import (
	"fmt"
	"io"
	"os"
	"regexp"
	"strings"
	"text/template"
)

var (
	ErrCommandNotSpecified = fmt.Errorf("command not specified")
)

var (
	envarTransformRegexp = regexp.MustCompile(`[^a-zA-Z0-9_]+`)
)

type ApplicationValidator func(*Application) error

// An Application contains the definitions of flags, arguments and commands
// for an application.
type Application struct {
	cmdMixin
	initialized bool

	Name string
	Help string

	author         string
	version        string
	errorWriter    io.Writer // Destination for errors.
	usageWriter    io.Writer // Destination for usage
	usageTemplate  string
	usageFuncs     template.FuncMap
	validator      ApplicationValidator
	terminate      func(status int) // See Terminate()
	noInterspersed bool             // can flags be interspersed with args (or must they come first)
	defaultEnvars  bool
	completion     bool
	initMode       initMode

	// Help flag. Exposed for user customisation.
	HelpFlag *FlagClause
	// Help command. Exposed for user customisation. May be nil.
	HelpCommand *CmdClause
	// Version flag. Exposed for user customisation. May be nil.
	VersionFlag *FlagClause
}

// Defines the behaviour when Parse is called multiple time on the same application
type initMode byte

const (
	initOnEachParse initMode = iota
	initDisabledOnMultipleParse
	initDisabled
)

// New creates a new Kingpin application instance.
func New(name, help string) *Application {
	a := &Application{
		Name:          name,
		Help:          help,
		errorWriter:   os.Stderr, // Left for backwards compatibility purposes.
		usageWriter:   os.Stderr,
		usageTemplate: DefaultUsageTemplate,
		terminate:     os.Exit,
	}
	a.flagGroup = newFlagGroup()
	a.argGroup = newArgGroup()
	a.cmdGroup = newCmdGroup(a)
	a.HelpFlag = a.Flag("help", "Show context-sensitive help (also try --help-long and --help-man).")
	a.HelpFlag.Bool()
	a.Flag("help-long", "Generate long help.").Hidden().PreAction(a.generateLongHelp).Bool()
	a.Flag("help-man", "Generate a man page.").Hidden().PreAction(a.generateManPage).Bool()
	a.Flag("completion-bash", "Output possible completions for the given args.").Hidden().BoolVar(&a.completion)
	a.Flag("completion-script-bash", "Generate completion script for bash.").Hidden().PreAction(a.generateBashCompletionScript).Bool()
	a.Flag("completion-script-zsh", "Generate completion script for ZSH.").Hidden().PreAction(a.generateZSHCompletionScript).Bool()

	return a
}

func (a *Application) generateLongHelp(c *ParseContext) error {
	a.Writer(os.Stdout)
	if err := a.UsageForContextWithTemplate(c, 2, LongHelpTemplate); err != nil {
		return err
	}
	a.terminate(0)
	return nil
}

func (a *Application) generateManPage(c *ParseContext) error {
	a.Writer(os.Stdout)
	if err := a.UsageForContextWithTemplate(c, 2, ManPageTemplate); err != nil {
		return err
	}
	a.terminate(0)
	return nil
}

func (a *Application) generateBashCompletionScript(c *ParseContext) error {
	a.Writer(os.Stdout)
	if err := a.UsageForContextWithTemplate(c, 2, BashCompletionTemplate); err != nil {
		return err
	}
	a.terminate(0)
	return nil
}

func (a *Application) generateZSHCompletionScript(c *ParseContext) error {
	a.Writer(os.Stdout)
	if err := a.UsageForContextWithTemplate(c, 2, ZshCompletionTemplate); err != nil {
		return err
	}
	a.terminate(0)
	return nil
}

// DefaultEnvars configures all flags (that do not already have an associated
// envar) to use a default environment variable in the form "<app>_<flag>".
//
// For example, if the application is named "foo" and a flag is named "bar-
// waz" the environment variable: "FOO_BAR_WAZ".
func (a *Application) DefaultEnvars() *Application {
	a.defaultEnvars = true
	return a
}

// Terminate specifies the termination handler. Defaults to os.Exit(status).
// If nil is passed, a no-op function will be used.
func (a *Application) Terminate(terminate func(int)) *Application {
	if terminate == nil {
		terminate = func(int) {}
	}
	a.terminate = terminate
	return a
}

// Writer specifies the writer to use for usage and errors. Defaults to os.Stderr.
// DEPRECATED: See ErrorWriter and UsageWriter.
func (a *Application) Writer(w io.Writer) *Application {
	a.errorWriter = w
	a.usageWriter = w
	return a
}

// ErrorWriter sets the io.Writer to use for errors.
func (a *Application) ErrorWriter(w io.Writer) *Application {
	a.errorWriter = w
	return a
}

// UsageWriter sets the io.Writer to use for errors.
func (a *Application) UsageWriter(w io.Writer) *Application {
	a.usageWriter = w
	return a
}

// UsageTemplate specifies the text template to use when displaying usage
// information. The default is UsageTemplate.
func (a *Application) UsageTemplate(template string) *Application {
	a.usageTemplate = template
	return a
}

// UsageFuncs adds extra functions that can be used in the usage template.
func (a *Application) UsageFuncs(funcs template.FuncMap) *Application {
	a.usageFuncs = funcs
	return a
}

// Validate sets a validation function to run when parsing.
func (a *Application) Validate(validator ApplicationValidator) *Application {
	a.validator = validator
	return a
}

// ParseContext parses the given command line and returns the fully populated
// ParseContext.
func (a *Application) ParseContext(args []string) (*ParseContext, error) {
	return a.parseContext(false, args)
}

func (a *Application) parseContext(ignoreDefault bool, args []string) (*ParseContext, error) {
	if err := a.init(); err != nil {
		return nil, err
	}
	context := tokenize(args, ignoreDefault)
	context.flags.autoShortcut = a.autoShortcut
	err := parse(context, a)
	return context, err
}

// Parse parses command-line arguments. It returns the selected command and an
// error. The selected command will be a space separated subcommand, if
// subcommands have been configured.
//
// This will populate all flag and argument values, call all callbacks, and so
// on.
func (a *Application) Parse(args []string) (command string, err error) {

	context, parseErr := a.ParseContext(args)
	selected := []string{}
	var setValuesErr error

	if context == nil {
		// Since we do not throw error immediately, there could be a case
		// where a context returns nil. Protect against that.
		return "", parseErr
	}

	if err = a.setDefaults(context); err != nil {
		return "", err
	}

	selected, setValuesErr = a.setValues(context)

	if err = a.applyPreActions(context, !a.completion); err != nil {
		return "", err
	}

	if a.completion {
		a.generateBashCompletion(context)
		a.terminate(0)
	} else {
		if parseErr != nil {
			return "", parseErr
		}

		a.maybeHelp(context)
		if !context.EOL() {
			return "", fmt.Errorf("unexpected argument '%s'", context.Peek())
		}

		if setValuesErr != nil {
			return "", setValuesErr
		}

		command, err = a.execute(context, selected)
		if err == ErrCommandNotSpecified {
			a.writeUsage(context, nil)
		}
	}
	return command, err
}

func (a *Application) writeUsage(context *ParseContext, err error) {
	if err != nil {
		a.Errorf("%s", err)
	}
	if err := a.UsageForContext(context); err != nil {
		panic(err)
	}
	if err != nil {
		a.terminate(1)
	} else {
		a.terminate(0)
	}
}

func (a *Application) maybeHelp(context *ParseContext) {
	for _, element := range context.Elements {
		if flag, ok := element.Clause.(*FlagClause); ok && flag == a.HelpFlag {
			// Re-parse the command-line ignoring defaults, so that help works correctly.
			context, _ = a.parseContext(true, context.rawArgs)
			a.writeUsage(context, nil)
		}
	}
}

// Version adds a --version flag for displaying the application version.
func (a *Application) Version(version string) *Application {
	a.version = version
	a.VersionFlag = a.Flag("version", "Show application version.").PreAction(func(*ParseContext) error {
		fmt.Fprintln(a.usageWriter, version)
		a.terminate(0)
		return nil
	})
	a.VersionFlag.Bool()
	return a
}

// Author sets the author output by some help templates.
func (a *Application) Author(author string) *Application {
	a.author = author
	return a
}

// Action callback to call when all values are populated and parsing is
// complete, but before any command, flag or argument actions.
//
// All Action() callbacks are called in the order they are encountered on the
// command line.
func (a *Application) Action(action Action) *Application {
	if action == nil {
		a.actions = nil
	}
	a.addAction(action)
	return a
}

// PreAction called after parsing completes but before validation and execution.
func (a *Application) PreAction(action Action) *Application {
	if action == nil {
		a.preActions = nil
	}
	a.addPreAction(action)
	return a
}

// Command adds a new top-level command.
func (a *Application) Command(name, help string) *CmdClause {
	return a.addCommand(name, help)
}

// Interspersed control if flags can be interspersed with positional arguments
//
// true (the default) means that they can, false means that all the flags must appear before the first positional arguments.
func (a *Application) Interspersed(interspersed bool) *Application {
	a.noInterspersed = !interspersed
	return a
}

<<<<<<< HEAD
// InitOnlyOnce instructs the Parser to remove the default initialization from Env vars or default on subsequent invocation.
func (a *Application) InitOnlyOnce() *Application {
	a.initMode = initDisabledOnMultipleParse
	return a
}

// ResetInitOnlyOnce instructs the Parser to reevaluate the default values on the next parsing.
func (a *Application) ResetInitOnlyOnce() { a.initMode = initDisabledOnMultipleParse }

=======
// AutoShortcut enables automatic creation of aliases based on the first letter of each long-options.
func (a *Application) AutoShortcut() *Application {
	a.autoShortcut = true
	return a
}

>>>>>>> ae76b710
func (a *Application) defaultEnvarPrefix() string {
	if a.defaultEnvars {
		return a.Name
	}
	return ""
}

func (a *Application) init() error {
	if a.initialized {
		return nil
	}
	if a.cmdGroup.have() && a.argGroup.have() {
		return fmt.Errorf("can't mix top-level Arg()s with Command()s")
	}

	// If we have subcommands, add a help command at the top-level.
	if a.cmdGroup.have() {
		var command []string
		a.HelpCommand = a.Command("help", "Show help.").PreAction(func(context *ParseContext) error {
			a.Usage(command)
			a.terminate(0)
			return nil
		})
		a.HelpCommand.Arg("command", "Show help on command.").StringsVar(&command)
		// Make help first command.
		l := len(a.commandOrder)
		a.commandOrder = append(a.commandOrder[l-1:l], a.commandOrder[:l-1]...)
	}

	if err := a.flagGroup.init(a.defaultEnvarPrefix()); err != nil {
		return err
	}
	if err := a.cmdGroup.init(); err != nil {
		return err
	}
	if err := a.argGroup.init(); err != nil {
		return err
	}
	for _, cmd := range a.commands {
		if err := cmd.init(); err != nil {
			return err
		}
	}
	flagGroups := []*flagGroup{a.flagGroup}
	for _, cmd := range a.commandOrder {
		if err := checkDuplicateFlags(cmd, flagGroups); err != nil {
			return err
		}
	}
	a.initialized = true
	return nil
}

// Recursively check commands for duplicate flags.
func checkDuplicateFlags(current *CmdClause, flagGroups []*flagGroup) error {
	// Check for duplicates.
	for _, flags := range flagGroups {
		for _, flag := range current.flagOrder {
			if flag.shorthand != 0 {
				if _, ok := flags.short[string(flag.shorthand)]; ok {
					return fmt.Errorf("duplicate short flag -%c", flag.shorthand)
				}
			}
			if _, ok := flags.long[flag.name]; ok {
				return fmt.Errorf("duplicate long flag --%s", flag.name)
			}
		}
	}
	flagGroups = append(flagGroups, current.flagGroup)
	// Check subcommands.
	for _, subcmd := range current.commandOrder {
		if err := checkDuplicateFlags(subcmd, flagGroups); err != nil {
			return err
		}
	}
	return nil
}

func (a *Application) execute(context *ParseContext, selected []string) (string, error) {
	var err error

	if err = a.validateRequired(context); err != nil {
		return "", err
	}

	if err = a.applyValidators(context); err != nil {
		return "", err
	}

	if err = a.applyActions(context); err != nil {
		return "", err
	}

	command := strings.Join(selected, " ")
	if command == "" && a.cmdGroup.have() {
		return "", ErrCommandNotSpecified
	}
	return command, err
}

func (a *Application) setDefaults(context *ParseContext) error {
	flagElements := map[string]*ParseElement{}
	for _, element := range context.Elements {
		if flag, ok := element.Clause.(*FlagClause); ok {
			if flag.name == "help" {
				return nil
			}
			flagElements[flag.name] = element
		}
	}

	argElements := map[string]*ParseElement{}
	for _, element := range context.Elements {
		if arg, ok := element.Clause.(*ArgClause); ok {
			argElements[arg.name] = element
		}
	}

	if a.initMode != initDisabled {
		// Check required flags and set defaults.
		for _, flag := range context.flags.long {
			if flagElements[flag.name] == nil {
				if err := flag.setDefault(); err != nil {
					return err
				}
			}
		}

		for _, arg := range context.arguments.args {
			if argElements[arg.name] == nil {
				if err := arg.setDefault(); err != nil {
					return err
				}
			}
		}
	}

	if a.initMode == initDisabledOnMultipleParse {
		// We do not want to init the values
		a.initMode = initDisabled
	}

	return nil
}

func (a *Application) validateRequired(context *ParseContext) error {
	flagElements := map[string]*ParseElement{}
	for _, element := range context.Elements {
		if flag, ok := element.Clause.(*FlagClause); ok {
			flagElements[flag.name] = element
		}
	}

	argElements := map[string]*ParseElement{}
	for _, element := range context.Elements {
		if arg, ok := element.Clause.(*ArgClause); ok {
			argElements[arg.name] = element
		}
	}

	// Check required flags and set defaults.
	for _, flag := range context.flags.long {
		if flagElements[flag.name] == nil {
			// Check required flags were provided.
			if flag.needsValue() {
				return fmt.Errorf("required flag --%s not provided", flag.name)
			}
		}
	}

	for _, arg := range context.arguments.args {
		if argElements[arg.name] == nil {
			if arg.needsValue() {
				return fmt.Errorf("required argument '%s' not provided", arg.name)
			}
		}
	}
	return nil
}

func (a *Application) setValues(context *ParseContext) (selected []string, err error) {
	// Set all arg and flag values.
	var (
		lastCmd *CmdClause
		flagSet = map[string]struct{}{}
	)
	for _, element := range context.Elements {
		switch clause := element.Clause.(type) {
		case *FlagClause:
			if _, ok := flagSet[clause.name]; ok {
				if v, ok := clause.value.(repeatableFlag); !ok || !v.IsCumulative() {
					return nil, fmt.Errorf("flag '%s' cannot be repeated", clause.name)
				}
			}
			if err = clause.value.Set(*element.Value); err != nil {
				return
			}
			flagSet[clause.name] = struct{}{}

		case *ArgClause:
			if err = clause.value.Set(*element.Value); err != nil {
				return
			}

		case *CmdClause:
			if clause.validator != nil {
				if err = clause.validator(clause); err != nil {
					return
				}
			}
			selected = append(selected, clause.name)
			lastCmd = clause
		}
	}

	if lastCmd != nil && len(lastCmd.commands) > 0 {
		return nil, fmt.Errorf("must select a subcommand of '%s'", lastCmd.FullCommand())
	}

	return
}

func (a *Application) applyValidators(context *ParseContext) (err error) {
	// Call command validation functions.
	for _, element := range context.Elements {
		if cmd, ok := element.Clause.(*CmdClause); ok && cmd.validator != nil {
			if err = cmd.validator(cmd); err != nil {
				return err
			}
		}
	}

	if a.validator != nil {
		err = a.validator(a)
	}
	return err
}

func (a *Application) applyPreActions(context *ParseContext, dispatch bool) error {
	if err := a.actionMixin.applyPreActions(context); err != nil {
		return err
	}
	// Dispatch to actions.
	if dispatch {
		for _, element := range context.Elements {
			if applier, ok := element.Clause.(actionApplier); ok {
				if err := applier.applyPreActions(context); err != nil {
					return err
				}
			}
		}
	}

	return nil
}

func (a *Application) applyActions(context *ParseContext) error {
	if err := a.actionMixin.applyActions(context); err != nil {
		return err
	}
	// Dispatch to actions.
	for _, element := range context.Elements {
		if applier, ok := element.Clause.(actionApplier); ok {
			if err := applier.applyActions(context); err != nil {
				return err
			}
		}
	}
	return nil
}

// Errorf prints an error message to w in the format "<appname>: error: <message>".
func (a *Application) Errorf(format string, args ...interface{}) {
	fmt.Fprintf(a.errorWriter, a.Name+": error: "+format+"\n", args...)
}

// Fatalf writes a formatted error to w then terminates with exit status 1.
func (a *Application) Fatalf(format string, args ...interface{}) {
	a.Errorf(format, args...)
	a.terminate(1)
}

// FatalUsage prints an error message followed by usage information, then
// exits with a non-zero status.
func (a *Application) FatalUsage(format string, args ...interface{}) {
	a.Errorf(format, args...)
	// Force usage to go to error output.
	a.usageWriter = a.errorWriter
	a.Usage([]string{})
	a.terminate(1)
}

// FatalUsageContext writes a printf formatted error message to w, then usage
// information for the given ParseContext, before exiting.
func (a *Application) FatalUsageContext(context *ParseContext, format string, args ...interface{}) {
	a.Errorf(format, args...)
	if err := a.UsageForContext(context); err != nil {
		panic(err)
	}
	a.terminate(1)
}

// FatalIfError prints an error and exits if err is not nil. The error is printed
// with the given formatted string, if any.
func (a *Application) FatalIfError(err error, format string, args ...interface{}) {
	if err != nil {
		prefix := ""
		if format != "" {
			prefix = fmt.Sprintf(format, args...) + ": "
		}
		a.Errorf(prefix+"%s", err)
		a.terminate(1)
	}
}

func (a *Application) completionOptions(context *ParseContext) []string {
	args := context.rawArgs

	var (
		currArg string
		prevArg string
		target  cmdMixin
	)

	numArgs := len(args)
	if numArgs > 1 {
		args = args[1:]
		currArg = args[len(args)-1]
	}
	if numArgs > 2 {
		prevArg = args[len(args)-2]
	}

	target = a.cmdMixin
	if context.SelectedCommand != nil {
		// A subcommand was in use. We will use it as the target
		target = context.SelectedCommand.cmdMixin
	}

	if (currArg != "" && strings.HasPrefix(currArg, "--")) || strings.HasPrefix(prevArg, "--") {
		// Perform completion for A flag. The last/current argument started with "-"
		var (
			flagName  string // The name of a flag if given (could be half complete)
			flagValue string // The value assigned to a flag (if given) (could be half complete)
		)

		if strings.HasPrefix(prevArg, "--") && !strings.HasPrefix(currArg, "--") {
			// Matches: 	./myApp --flag value
			// Wont Match: 	./myApp --flag --
			flagName = prevArg[2:] // Strip the "--"
			flagValue = currArg
		} else if strings.HasPrefix(currArg, "--") {
			// Matches: 	./myApp --flag --
			// Matches:		./myApp --flag somevalue --
			// Matches: 	./myApp --
			flagName = currArg[2:] // Strip the "--"
		}

		options, flagMatched, valueMatched := target.FlagCompletion(flagName, flagValue)
		if valueMatched {
			// Value Matched. Show cmdCompletions
			return target.CmdCompletion(context)
		}

		// Add top level flags if we're not at the top level and no match was found.
		if context.SelectedCommand != nil && !flagMatched {
			topOptions, topFlagMatched, topValueMatched := a.FlagCompletion(flagName, flagValue)
			if topValueMatched {
				// Value Matched. Back to cmdCompletions
				return target.CmdCompletion(context)
			}

			if topFlagMatched {
				// Top level had a flag which matched the input. Return it's options.
				options = topOptions
			} else {
				// Add top level flags
				options = append(options, topOptions...)
			}
		}
		return options
	}

	// Perform completion for sub commands and arguments.
	return target.CmdCompletion(context)
}

func (a *Application) generateBashCompletion(context *ParseContext) {
	options := a.completionOptions(context)
	fmt.Printf("%s", strings.Join(options, "\n"))
}

func envarTransform(name string) string {
	return strings.ToUpper(envarTransformRegexp.ReplaceAllString(name, "_"))
}<|MERGE_RESOLUTION|>--- conflicted
+++ resolved
@@ -323,7 +323,6 @@
 	return a
 }
 
-<<<<<<< HEAD
 // InitOnlyOnce instructs the Parser to remove the default initialization from Env vars or default on subsequent invocation.
 func (a *Application) InitOnlyOnce() *Application {
 	a.initMode = initDisabledOnMultipleParse
@@ -333,14 +332,12 @@
 // ResetInitOnlyOnce instructs the Parser to reevaluate the default values on the next parsing.
 func (a *Application) ResetInitOnlyOnce() { a.initMode = initDisabledOnMultipleParse }
 
-=======
 // AutoShortcut enables automatic creation of aliases based on the first letter of each long-options.
 func (a *Application) AutoShortcut() *Application {
 	a.autoShortcut = true
 	return a
 }
 
->>>>>>> ae76b710
 func (a *Application) defaultEnvarPrefix() string {
 	if a.defaultEnvars {
 		return a.Name
