package kingpin

import (
	"fmt"
	"io"
	"os"
	"regexp"
	"strings"
	"text/template"
)

var (
	ErrCommandNotSpecified = fmt.Errorf("command not specified")
)

var (
	envarTransformRegexp = regexp.MustCompile(`[^a-zA-Z0-9_]+`)
)

type ApplicationValidator func(*Application) error

// An Application contains the definitions of flags, arguments and commands
// for an application.
type Application struct {
	cmdMixin
	initialized bool

	Name string
	Help string

	author         string
	version        string
	errorWriter    io.Writer // Destination for errors.
	usageWriter    io.Writer // Destination for usage
	usageTemplate  string
	usageFuncs     template.FuncMap
	validator      ApplicationValidator
	terminate      func(status int) // See Terminate()
	noInterspersed bool             // can flags be interspersed with args (or must they come first)
	defaultEnvars  bool
	completion     bool
<<<<<<< HEAD
	initMode       initMode
=======
	allowUnmanaged bool
>>>>>>> 4e316192

	// Help flag. Exposed for user customisation.
	HelpFlag *FlagClause
	// Help command. Exposed for user customisation. May be nil.
	HelpCommand *CmdClause
	// Version flag. Exposed for user customisation. May be nil.
	VersionFlag *FlagClause
	// Unmanaged will contains flags that are rejected by Parse only if AllowUnmanaged is set
	Unmanaged []string
}

// Defines the behaviour when Parse is called multiple time on the same application
type initMode byte

const (
	initOnEachParse initMode = iota
	initDisabledOnMultipleParse
	initDisabled
)

// New creates a new Kingpin application instance.
func New(name, help string) *Application {
	a := &Application{
		Name:          name,
		Help:          help,
		errorWriter:   os.Stderr, // Left for backwards compatibility purposes.
		usageWriter:   os.Stderr,
		usageTemplate: DefaultUsageTemplate,
		terminate:     os.Exit,
	}
	a.flagGroup = newFlagGroup()
	a.argGroup = newArgGroup()
	a.cmdGroup = newCmdGroup(a)
	a.HelpFlag = a.Flag("help", "Show context-sensitive help (also try --help-long and --help-man).")
	a.HelpFlag.Bool()
	a.Flag("help-long", "Generate long help.").Hidden().PreAction(a.generateLongHelp).Bool()
	a.Flag("help-man", "Generate a man page.").Hidden().PreAction(a.generateManPage).Bool()
	a.Flag("completion-bash", "Output possible completions for the given args.").Hidden().BoolVar(&a.completion)
	a.Flag("completion-script-bash", "Generate completion script for bash.").Hidden().PreAction(a.generateBashCompletionScript).Bool()
	a.Flag("completion-script-zsh", "Generate completion script for ZSH.").Hidden().PreAction(a.generateZSHCompletionScript).Bool()

	return a
}

func (a *Application) generateLongHelp(c *ParseContext) error {
	a.Writer(os.Stdout)
	if err := a.UsageForContextWithTemplate(c, 2, LongHelpTemplate); err != nil {
		return err
	}
	a.terminate(0)
	return nil
}

func (a *Application) generateManPage(c *ParseContext) error {
	a.Writer(os.Stdout)
	if err := a.UsageForContextWithTemplate(c, 2, ManPageTemplate); err != nil {
		return err
	}
	a.terminate(0)
	return nil
}

func (a *Application) generateBashCompletionScript(c *ParseContext) error {
	a.Writer(os.Stdout)
	if err := a.UsageForContextWithTemplate(c, 2, BashCompletionTemplate); err != nil {
		return err
	}
	a.terminate(0)
	return nil
}

func (a *Application) generateZSHCompletionScript(c *ParseContext) error {
	a.Writer(os.Stdout)
	if err := a.UsageForContextWithTemplate(c, 2, ZshCompletionTemplate); err != nil {
		return err
	}
	a.terminate(0)
	return nil
}

// DefaultEnvars configures all flags (that do not already have an associated
// envar) to use a default environment variable in the form "<app>_<flag>".
//
// For example, if the application is named "foo" and a flag is named "bar-
// waz" the environment variable: "FOO_BAR_WAZ".
func (a *Application) DefaultEnvars() *Application {
	a.defaultEnvars = true
	return a
}

// Terminate specifies the termination handler. Defaults to os.Exit(status).
// If nil is passed, a no-op function will be used.
func (a *Application) Terminate(terminate func(int)) *Application {
	if terminate == nil {
		terminate = func(int) {}
	}
	a.terminate = terminate
	return a
}

// Writer specifies the writer to use for usage and errors. Defaults to os.Stderr.
// DEPRECATED: See ErrorWriter and UsageWriter.
func (a *Application) Writer(w io.Writer) *Application {
	a.errorWriter = w
	a.usageWriter = w
	return a
}

// ErrorWriter sets the io.Writer to use for errors.
func (a *Application) ErrorWriter(w io.Writer) *Application {
	a.errorWriter = w
	return a
}

// UsageWriter sets the io.Writer to use for errors.
func (a *Application) UsageWriter(w io.Writer) *Application {
	a.usageWriter = w
	return a
}

// UsageTemplate specifies the text template to use when displaying usage
// information. The default is UsageTemplate.
func (a *Application) UsageTemplate(template string) *Application {
	a.usageTemplate = template
	return a
}

// UsageFuncs adds extra functions that can be used in the usage template.
func (a *Application) UsageFuncs(funcs template.FuncMap) *Application {
	a.usageFuncs = funcs
	return a
}

// Validate sets a validation function to run when parsing.
func (a *Application) Validate(validator ApplicationValidator) *Application {
	a.validator = validator
	return a
}

// ParseContext parses the given command line and returns the fully populated
// ParseContext.
func (a *Application) ParseContext(args []string) (*ParseContext, error) {
	return a.parseContext(false, args)
}

func (a *Application) parseContext(ignoreDefault bool, args []string) (*ParseContext, error) {
	if err := a.init(); err != nil {
		return nil, err
	}
	context := tokenize(args, ignoreDefault)
<<<<<<< HEAD
	context.flags.autoShortcut = a.autoShortcut
=======
	if a.allowUnmanaged {
		context.appUnmanagedArgs = a
	}
>>>>>>> 4e316192
	err := parse(context, a)
	return context, err
}

// Parse parses command-line arguments. It returns the selected command and an
// error. The selected command will be a space separated subcommand, if
// subcommands have been configured.
//
// This will populate all flag and argument values, call all callbacks, and so
// on.
func (a *Application) Parse(args []string) (command string, err error) {

	context, parseErr := a.ParseContext(args)
	selected := []string{}
	var setValuesErr error

	if context == nil {
		// Since we do not throw error immediately, there could be a case
		// where a context returns nil. Protect against that.
		return "", parseErr
	}

	if err = a.setDefaults(context); err != nil {
		return "", err
	}

	selected, setValuesErr = a.setValues(context)

	if err = a.applyPreActions(context, !a.completion); err != nil {
		return "", err
	}

	if a.completion {
		a.generateBashCompletion(context)
		a.terminate(0)
	} else {
		if parseErr != nil {
			return "", parseErr
		}

		a.maybeHelp(context)
		if !context.EOL() {
			return "", fmt.Errorf("unexpected argument '%s'", context.Peek())
		}

		if setValuesErr != nil {
			return "", setValuesErr
		}

		command, err = a.execute(context, selected)
		if err == ErrCommandNotSpecified {
			a.writeUsage(context, nil)
		}
	}
	return command, err
}

func (a *Application) writeUsage(context *ParseContext, err error) {
	if err != nil {
		a.Errorf("%s", err)
	}
	if err := a.UsageForContext(context); err != nil {
		panic(err)
	}
	if err != nil {
		a.terminate(1)
	} else {
		a.terminate(0)
	}
}

func (a *Application) maybeHelp(context *ParseContext) {
	for _, element := range context.Elements {
		if flag, ok := element.Clause.(*FlagClause); ok && flag == a.HelpFlag {
			// Re-parse the command-line ignoring defaults, so that help works correctly.
			context, _ = a.parseContext(true, context.rawArgs)
			a.writeUsage(context, nil)
		}
	}
}

// Version adds a --version flag for displaying the application version.
func (a *Application) Version(version string) *Application {
	a.version = version
	a.VersionFlag = a.Flag("version", "Show application version.").PreAction(func(*ParseContext) error {
		fmt.Fprintln(a.usageWriter, version)
		a.terminate(0)
		return nil
	})
	a.VersionFlag.Bool()
	return a
}

// Author sets the author output by some help templates.
func (a *Application) Author(author string) *Application {
	a.author = author
	return a
}

// Action callback to call when all values are populated and parsing is
// complete, but before any command, flag or argument actions.
//
// All Action() callbacks are called in the order they are encountered on the
// command line.
func (a *Application) Action(action Action) *Application {
	if action == nil {
		a.actions = nil
	}
	a.addAction(action)
	return a
}

// PreAction called after parsing completes but before validation and execution.
func (a *Application) PreAction(action Action) *Application {
	if action == nil {
		a.preActions = nil
	}
	a.addPreAction(action)
	return a
}

// Command adds a new top-level command.
func (a *Application) Command(name, help string) *CmdClause {
	return a.addCommand(name, help)
}

// Interspersed control if flags can be interspersed with positional arguments
//
// true (the default) means that they can, false means that all the flags must appear before the first positional arguments.
func (a *Application) Interspersed(interspersed bool) *Application {
	a.noInterspersed = !interspersed
	return a
}

<<<<<<< HEAD
// InitOnlyOnce instructs the Parser to remove the default initialization from Env vars or default on subsequent invocation.
func (a *Application) InitOnlyOnce() *Application {
	a.initMode = initDisabledOnMultipleParse
	return a
}

// ResetInitOnlyOnce instructs the Parser to reevaluate the default values on the next parsing.
func (a *Application) ResetInitOnlyOnce() { a.initMode = initDisabledOnMultipleParse }

// AutoShortcut enables automatic creation of aliases based on the first letter of each long-options.
func (a *Application) AutoShortcut() *Application {
	a.autoShortcut = true
=======
// AllowUnmanaged splits up managed arguments from unmanaged one instead of returning an error on parse.
func (a *Application) AllowUnmanaged() *Application {
	a.allowUnmanaged = true
>>>>>>> 4e316192
	return a
}

func (a *Application) defaultEnvarPrefix() string {
	if a.defaultEnvars {
		return a.Name
	}
	return ""
}

func (a *Application) init() error {
	if a.initialized {
		return nil
	}
	if a.cmdGroup.have() && a.argGroup.have() {
		return fmt.Errorf("can't mix top-level Arg()s with Command()s")
	}

	// If we have subcommands, add a help command at the top-level.
	if a.cmdGroup.have() {
		var command []string
		a.HelpCommand = a.Command("help", "Show help.").PreAction(func(context *ParseContext) error {
			a.Usage(command)
			a.terminate(0)
			return nil
		})
		a.HelpCommand.Arg("command", "Show help on command.").StringsVar(&command)
		// Make help first command.
		l := len(a.commandOrder)
		a.commandOrder = append(a.commandOrder[l-1:l], a.commandOrder[:l-1]...)
	}

	if err := a.flagGroup.init(a.defaultEnvarPrefix()); err != nil {
		return err
	}
	if err := a.cmdGroup.init(); err != nil {
		return err
	}
	if err := a.argGroup.init(); err != nil {
		return err
	}
	for _, cmd := range a.commands {
		if err := cmd.init(); err != nil {
			return err
		}
	}
	flagGroups := []*flagGroup{a.flagGroup}
	for _, cmd := range a.commandOrder {
		if err := checkDuplicateFlags(cmd, flagGroups); err != nil {
			return err
		}
	}
	a.initialized = true
	return nil
}

// Recursively check commands for duplicate flags.
func checkDuplicateFlags(current *CmdClause, flagGroups []*flagGroup) error {
	// Check for duplicates.
	for _, flags := range flagGroups {
		for _, flag := range current.flagOrder {
			if flag.shorthand != 0 {
				if _, ok := flags.short[string(flag.shorthand)]; ok {
					return fmt.Errorf("duplicate short flag -%c", flag.shorthand)
				}
			}
			if _, ok := flags.long[flag.name]; ok {
				return fmt.Errorf("duplicate long flag --%s", flag.name)
			}
		}
	}
	flagGroups = append(flagGroups, current.flagGroup)
	// Check subcommands.
	for _, subcmd := range current.commandOrder {
		if err := checkDuplicateFlags(subcmd, flagGroups); err != nil {
			return err
		}
	}
	return nil
}

func (a *Application) execute(context *ParseContext, selected []string) (string, error) {
	var err error

	if err = a.validateRequired(context); err != nil {
		return "", err
	}

	if err = a.applyValidators(context); err != nil {
		return "", err
	}

	if err = a.applyActions(context); err != nil {
		return "", err
	}

	command := strings.Join(selected, " ")
	if command == "" && a.cmdGroup.have() {
		return "", ErrCommandNotSpecified
	}
	return command, err
}

func (a *Application) setDefaults(context *ParseContext) error {
	flagElements := map[string]*ParseElement{}
	for _, element := range context.Elements {
		if flag, ok := element.Clause.(*FlagClause); ok {
			if flag.name == "help" {
				return nil
			}
			flagElements[flag.name] = element
		}
	}

	argElements := map[string]*ParseElement{}
	for _, element := range context.Elements {
		if arg, ok := element.Clause.(*ArgClause); ok {
			argElements[arg.name] = element
		}
	}

	if a.initMode != initDisabled {
		// Check required flags and set defaults.
		for _, flag := range context.flags.long {
			if flagElements[flag.name] == nil {
				if err := flag.setDefault(); err != nil {
					return err
				}
			}
		}

		for _, arg := range context.arguments.args {
			if argElements[arg.name] == nil {
				if err := arg.setDefault(); err != nil {
					return err
				}
			}
		}
	}

	if a.initMode == initDisabledOnMultipleParse {
		// We do not want to init the values
		a.initMode = initDisabled
	}

	return nil
}

func (a *Application) validateRequired(context *ParseContext) error {
	flagElements := map[string]*ParseElement{}
	for _, element := range context.Elements {
		if flag, ok := element.Clause.(*FlagClause); ok {
			flagElements[flag.name] = element
		}
	}

	argElements := map[string]*ParseElement{}
	for _, element := range context.Elements {
		if arg, ok := element.Clause.(*ArgClause); ok {
			argElements[arg.name] = element
		}
	}

	// Check required flags and set defaults.
	for _, flag := range context.flags.long {
		if flagElements[flag.name] == nil {
			// Check required flags were provided.
			if flag.needsValue() {
				return fmt.Errorf("required flag --%s not provided", flag.name)
			}
		}
	}

	for _, arg := range context.arguments.args {
		if argElements[arg.name] == nil {
			if arg.needsValue() {
				return fmt.Errorf("required argument '%s' not provided", arg.name)
			}
		}
	}
	return nil
}

func (a *Application) setValues(context *ParseContext) (selected []string, err error) {
	// Set all arg and flag values.
	var (
		lastCmd *CmdClause
		flagSet = map[string]struct{}{}
	)
	for _, element := range context.Elements {
		switch clause := element.Clause.(type) {
		case *FlagClause:
			if _, ok := flagSet[clause.name]; ok {
				if v, ok := clause.value.(repeatableFlag); !ok || !v.IsCumulative() {
					return nil, fmt.Errorf("flag '%s' cannot be repeated", clause.name)
				}
			}
			if err = clause.value.Set(*element.Value); err != nil {
				return
			}
			flagSet[clause.name] = struct{}{}

		case *ArgClause:
			if err = clause.value.Set(*element.Value); err != nil {
				return
			}

		case *CmdClause:
			if clause.validator != nil {
				if err = clause.validator(clause); err != nil {
					return
				}
			}
			selected = append(selected, clause.name)
			lastCmd = clause
		}
	}

	if lastCmd != nil && len(lastCmd.commands) > 0 {
		return nil, fmt.Errorf("must select a subcommand of '%s'", lastCmd.FullCommand())
	}

	return
}

func (a *Application) applyValidators(context *ParseContext) (err error) {
	// Call command validation functions.
	for _, element := range context.Elements {
		if cmd, ok := element.Clause.(*CmdClause); ok && cmd.validator != nil {
			if err = cmd.validator(cmd); err != nil {
				return err
			}
		}
	}

	if a.validator != nil {
		err = a.validator(a)
	}
	return err
}

func (a *Application) applyPreActions(context *ParseContext, dispatch bool) error {
	if err := a.actionMixin.applyPreActions(context); err != nil {
		return err
	}
	// Dispatch to actions.
	if dispatch {
		for _, element := range context.Elements {
			if applier, ok := element.Clause.(actionApplier); ok {
				if err := applier.applyPreActions(context); err != nil {
					return err
				}
			}
		}
	}

	return nil
}

func (a *Application) applyActions(context *ParseContext) error {
	if err := a.actionMixin.applyActions(context); err != nil {
		return err
	}
	// Dispatch to actions.
	for _, element := range context.Elements {
		if applier, ok := element.Clause.(actionApplier); ok {
			if err := applier.applyActions(context); err != nil {
				return err
			}
		}
	}
	return nil
}

// Errorf prints an error message to w in the format "<appname>: error: <message>".
func (a *Application) Errorf(format string, args ...interface{}) {
	fmt.Fprintf(a.errorWriter, a.Name+": error: "+format+"\n", args...)
}

// Fatalf writes a formatted error to w then terminates with exit status 1.
func (a *Application) Fatalf(format string, args ...interface{}) {
	a.Errorf(format, args...)
	a.terminate(1)
}

// FatalUsage prints an error message followed by usage information, then
// exits with a non-zero status.
func (a *Application) FatalUsage(format string, args ...interface{}) {
	a.Errorf(format, args...)
	// Force usage to go to error output.
	a.usageWriter = a.errorWriter
	a.Usage([]string{})
	a.terminate(1)
}

// FatalUsageContext writes a printf formatted error message to w, then usage
// information for the given ParseContext, before exiting.
func (a *Application) FatalUsageContext(context *ParseContext, format string, args ...interface{}) {
	a.Errorf(format, args...)
	if err := a.UsageForContext(context); err != nil {
		panic(err)
	}
	a.terminate(1)
}

// FatalIfError prints an error and exits if err is not nil. The error is printed
// with the given formatted string, if any.
func (a *Application) FatalIfError(err error, format string, args ...interface{}) {
	if err != nil {
		prefix := ""
		if format != "" {
			prefix = fmt.Sprintf(format, args...) + ": "
		}
		a.Errorf(prefix+"%s", err)
		a.terminate(1)
	}
}

func (a *Application) completionOptions(context *ParseContext) []string {
	args := context.rawArgs

	var (
		currArg string
		prevArg string
		target  cmdMixin
	)

	numArgs := len(args)
	if numArgs > 1 {
		args = args[1:]
		currArg = args[len(args)-1]
	}
	if numArgs > 2 {
		prevArg = args[len(args)-2]
	}

	target = a.cmdMixin
	if context.SelectedCommand != nil {
		// A subcommand was in use. We will use it as the target
		target = context.SelectedCommand.cmdMixin
	}

	if (currArg != "" && strings.HasPrefix(currArg, "--")) || strings.HasPrefix(prevArg, "--") {
		// Perform completion for A flag. The last/current argument started with "-"
		var (
			flagName  string // The name of a flag if given (could be half complete)
			flagValue string // The value assigned to a flag (if given) (could be half complete)
		)

		if strings.HasPrefix(prevArg, "--") && !strings.HasPrefix(currArg, "--") {
			// Matches: 	./myApp --flag value
			// Wont Match: 	./myApp --flag --
			flagName = prevArg[2:] // Strip the "--"
			flagValue = currArg
		} else if strings.HasPrefix(currArg, "--") {
			// Matches: 	./myApp --flag --
			// Matches:		./myApp --flag somevalue --
			// Matches: 	./myApp --
			flagName = currArg[2:] // Strip the "--"
		}

		options, flagMatched, valueMatched := target.FlagCompletion(flagName, flagValue)
		if valueMatched {
			// Value Matched. Show cmdCompletions
			return target.CmdCompletion(context)
		}

		// Add top level flags if we're not at the top level and no match was found.
		if context.SelectedCommand != nil && !flagMatched {
			topOptions, topFlagMatched, topValueMatched := a.FlagCompletion(flagName, flagValue)
			if topValueMatched {
				// Value Matched. Back to cmdCompletions
				return target.CmdCompletion(context)
			}

			if topFlagMatched {
				// Top level had a flag which matched the input. Return it's options.
				options = topOptions
			} else {
				// Add top level flags
				options = append(options, topOptions...)
			}
		}
		return options
	}

	// Perform completion for sub commands and arguments.
	return target.CmdCompletion(context)
}

func (a *Application) generateBashCompletion(context *ParseContext) {
	options := a.completionOptions(context)
	fmt.Printf("%s", strings.Join(options, "\n"))
}

func envarTransform(name string) string {
	return strings.ToUpper(envarTransformRegexp.ReplaceAllString(name, "_"))
}<|MERGE_RESOLUTION|>--- conflicted
+++ resolved
@@ -39,11 +39,8 @@
 	noInterspersed bool             // can flags be interspersed with args (or must they come first)
 	defaultEnvars  bool
 	completion     bool
-<<<<<<< HEAD
 	initMode       initMode
-=======
 	allowUnmanaged bool
->>>>>>> 4e316192
 
 	// Help flag. Exposed for user customisation.
 	HelpFlag *FlagClause
@@ -194,13 +191,10 @@
 		return nil, err
 	}
 	context := tokenize(args, ignoreDefault)
-<<<<<<< HEAD
 	context.flags.autoShortcut = a.autoShortcut
-=======
 	if a.allowUnmanaged {
 		context.appUnmanagedArgs = a
 	}
->>>>>>> 4e316192
 	err := parse(context, a)
 	return context, err
 }
@@ -335,7 +329,6 @@
 	return a
 }
 
-<<<<<<< HEAD
 // InitOnlyOnce instructs the Parser to remove the default initialization from Env vars or default on subsequent invocation.
 func (a *Application) InitOnlyOnce() *Application {
 	a.initMode = initDisabledOnMultipleParse
@@ -348,11 +341,12 @@
 // AutoShortcut enables automatic creation of aliases based on the first letter of each long-options.
 func (a *Application) AutoShortcut() *Application {
 	a.autoShortcut = true
-=======
+	return a
+}
+
 // AllowUnmanaged splits up managed arguments from unmanaged one instead of returning an error on parse.
 func (a *Application) AllowUnmanaged() *Application {
 	a.allowUnmanaged = true
->>>>>>> 4e316192
 	return a
 }
 
