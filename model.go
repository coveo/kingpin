--- conflicted
+++ resolved
@@ -97,9 +97,6 @@
 	return strings.ToUpper(f.Name)
 }
 
-<<<<<<< HEAD
-// ArgGroupModel returns a read only value of an argument group.
-=======
 func (f *FlagModel) HelpWithEnvar() string {
 	if f.Envar == "" {
 		return f.Help
@@ -107,7 +104,7 @@
 	return fmt.Sprintf("%s ($%s)", f.Help, f.Envar)
 }
 
->>>>>>> b6657d94
+// ArgGroupModel returns a read only value of an argument group.
 type ArgGroupModel struct {
 	Args []*ArgModel
 }
@@ -133,9 +130,6 @@
 	return strings.Join(out, " ")
 }
 
-<<<<<<< HEAD
-// ArgModel represents a read only value of an argument clause.
-=======
 func (a *ArgModel) HelpWithEnvar() string {
 	if a.Envar == "" {
 		return a.Help
@@ -143,7 +137,7 @@
 	return fmt.Sprintf("%s ($%s)", a.Help, a.Envar)
 }
 
->>>>>>> b6657d94
+// ArgModel represents a read only value of an argument clause.
 type ArgModel struct {
 	Name        string
 	Help        string
